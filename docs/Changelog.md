--- conflicted
+++ resolved
@@ -1,13 +1,8 @@
 # Changelog
 
-<<<<<<< HEAD
 ## 0.2.17
   - added ability to change font size in Windows dashboard GUI on Ctrl + mousewheel event
-=======
-## Next version
-  - added ability to change font size in windows console gui on ctrl + mousewheel event
   - reworked CSV reading for JMeter to support quoted data
->>>>>>> 300002d6
 
 ## 0.2.16
   - fix base config not copied because of broken imports
