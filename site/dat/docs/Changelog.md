# Changelog

## 0.3.8
  - fixed bug when old jars were not removed during JMeter installation
  - add `project` to BlazeMeter report config, allowing to sort tests by projects
  - allow `message` for pass/fail criteria to improve readability
<<<<<<< HEAD
  - allow dumping final stats in Jenkins-consumable format
=======
  - implement "services" top-level config section
  - implemented shellhook service
>>>>>>> 84d1f3b5

## 0.3.7
  - fail criteria without timeframe is checked at the end of the test
  - fixed shutdown on windows
  - fixed label names in junitxml reports
  - blazemeter report url added to every testcase in junitxml reports

## 0.3.6
  - added jmx2yaml tool
  - added updates check capability

## 0.3.5
  - fix Selenium executor logging
  - added CSS/JQuery extractor support in scenarios generated from requests option.
  - fixed JMeter installation path issue one more time

## 0.3.4
  - fixed JMeter path bug on windows
  
## 0.3.3
  - fixed tools check/installation on windows
  - fixed resource files gathering issue

## 0.3.2
  - use progressbar for download progress indicators
  - fix issue with unicode XML on Mac
  - use JTL format in Selenium results

## 0.3.1
  - fixed python3 installation issue (progressbar33 now used instead of progressbar)

## 0.3.0
  - implement `selenium` executor
  - fix crashing on second start jmeter under GUI mode
  - iterate requests forever if no limits were specified
  - fix test duration logic to respect iterations set
  - distributed tests are now supported with JMeter UI (`gui: true` option)
  - install JMeter-Plugins 1.3.0
  - all default tool locations are now under `~/.bzt` dir
  - FinalStatus reporter now provides test duration (test-duration option, True by default)
  - bzt now fails when no requests were given in requests scenario
  - six module version requirements was removed

## 0.2.23
  - rename `bulk-size` option into `send-interval` for BlazeMeter reporter
  - explicitly fail in case of wrong `body` option for HTTP request
  - fixed bug when JMeter test duration was not applied properly.

## 0.2.22
  - send data to BlazeMeter less frequently (30 secs)
  - added ability to access BZA feeding through proxy
  - fixed bug with modifying paths of resource files in distribute test mode
  
## 0.2.21
  - if `iterations` set, then duration for test will not be limited
  - added `steps` option to execution settings
  
## 0.2.20
  - add `within` logic to timeframed pass-fail criterias
  - added `use-dns-cache-mgr` option.
  - default-domain option renamed to default-address (scheme, hostname, port are now parsed from this option).
  
## 0.2.19
  - fixed bug when in distributed tests VU count was not calculated properly.
  - auto-append `${__machineName()}` for thread names in distributed test
  - fix module search path issue on MacOS

## 0.2.18
  - set "clear each iteration" flag for cache and cookie managers when generating JMX from requests
  - allow wildcards in enable-disable modifications  

## 0.2.17
  - added ability to change font size in Windows dashboard GUI on Ctrl + mousewheel event
  - reworked CSV reading for JMeter to support quoted data

## 0.2.16
  - fix base config not copied because of broken imports
  - display console screen in separate window on windows

## 0.2.15
  - replace digits and UUID sequences with N and U to decrease label count
  - fix not working `bzt 1.jmx 2.jmx 3.jmx`

## 0.2.14
  - added support for user defined variables
  - fix reading for non-standard errors JTL

## 0.2.13
  - Some more stats have been added to console screen
  - add `-gui` command-line alias to open JMeter UI for debugging
  - add support for JMeter distributed mode
  
## 0.2.12
  - Added http request defaults options
  - Added support of RPS shaper component
  - Remove conflicting JAR libraries during JMeter installation procedure
  - Fixed bug when resource files were not properly copied to artifacts directory

## 0.2.11
  - Base config fix on Windows and minor changes in setup.py

## 0.2.8
  - Fix base config not found on Windows with multiple disks
  - Added proper version of lxml in requirements

## 0.2.1
  - Added pass/fail criteria report on console reporter

## 0.2.0
  - Added JSON path assertion.
  - Added parameters for final_stats reporter
  - Added ability to generate query string based on parameters and request type.<|MERGE_RESOLUTION|>--- conflicted
+++ resolved
@@ -1,15 +1,14 @@
 # Changelog
+
+## 0.3.9 (next)
+ - allow dumping final stats in Jenkins-consumable format
 
 ## 0.3.8
   - fixed bug when old jars were not removed during JMeter installation
   - add `project` to BlazeMeter report config, allowing to sort tests by projects
   - allow `message` for pass/fail criteria to improve readability
-<<<<<<< HEAD
-  - allow dumping final stats in Jenkins-consumable format
-=======
   - implement "services" top-level config section
   - implemented shellhook service
->>>>>>> 84d1f3b5
 
 ## 0.3.7
   - fail criteria without timeframe is checked at the end of the test
