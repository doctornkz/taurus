--- conflicted
+++ resolved
@@ -17,16 +17,12 @@
 """
 
 import logging
-<<<<<<< HEAD
-import datetime
-=======
 import time
 from datetime import datetime
 from math import ceil
 from os import environ, path
 
 from bzt.engine import ScenarioExecutor, Scenario
->>>>>>> 4a309de1
 from bzt.modules.aggregator import ConsolidatingAggregator, ResultsReader
 from bzt.modules.console import WidgetProvider, SidebarWidget
 from bzt.six import iteritems
@@ -158,16 +154,12 @@
         if self.__err and not self.__err.closed:
             self.__err.close()
 
-<<<<<<< HEAD
-=======
     def _check_installed(self):
         tool_path = self.settings.get('path', 'siege')
         siege = Siege(tool_path, self.log)
         if not siege.check_if_installed():
             raise RuntimeError("You must install Siege tool at first")
         return tool_path
-
->>>>>>> 4a309de1
 
 class DataLogReader(ResultsReader):
     def __init__(self, filename, parent_logger):
