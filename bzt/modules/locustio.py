--- conflicted
+++ resolved
@@ -23,18 +23,12 @@
 import os
 from imp import find_module
 
-<<<<<<< HEAD
-from bzt.engine import ScenarioExecutor
+from bzt.engine import ScenarioExecutor, FileLister
 from bzt.modules.aggregator import ConsolidatingAggregator, ResultsProvider, DataPoint
-=======
-from bzt.engine import ScenarioExecutor, FileLister
-from bzt.modules.aggregator import ConsolidatingAggregator
->>>>>>> 95df0f6d
 from bzt.modules.jmeter import JTLReader
 from bzt.utils import shutdown_process, shell_exec, RequiredTool
 from bzt.modules.console import WidgetProvider, SidebarWidget
 from bzt.six import PY3
-
 
 
 class LocustIOExecutor(ScenarioExecutor, WidgetProvider, FileLister):
@@ -51,21 +45,13 @@
         self.expected_slaves = 0
 
     def prepare(self):
-<<<<<<< HEAD
         self.__check_installed()
-        scenario = self.get_scenario()
-        self.locustfile = scenario.get("script", ValueError("Please specify locusfile in 'script' option"))
+        self.locustfile = self.get_locust_file()
         self.is_master = self.execution.get("master", self.is_master)
         if self.is_master:
             slaves = self.execution.get("slaves", ValueError("Slaves count required when starting in master mode"))
             self.expected_slaves = int(slaves)
 
-        if not os.path.exists(self.locustfile):
-            raise ValueError("Locust file not found: %s" % self.locustfile)
-=======
-        self.run_checklist()
-        self.locustfile = self.get_locust_file()
->>>>>>> 95df0f6d
         self.engine.existing_artifact(self.locustfile)
 
         if self.is_master:
@@ -158,7 +144,6 @@
         shutdown_process(self.process, self.log)
         if self.__out:
             self.__out.close()
-
 
 
 class LocustIO(RequiredTool):
