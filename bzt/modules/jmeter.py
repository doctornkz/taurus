--- conflicted
+++ resolved
@@ -1291,17 +1291,13 @@
             else:
                 timeout = None
 
-<<<<<<< HEAD
             if self._get_merged_ci_headers(req, 'content-type') == 'application/json' and isinstance(req.body, dict):
                 body = json.dumps(req.body)
             else:
                 body = req.body
 
-            http = JMX._get_http_request(req.url, req.label, req.method, timeout, body,
-                                         global_keepalive)
-=======
-            http = JMX._get_http_request(req.url, req.label, req.method, timeout, req.body, global_keepalive)
->>>>>>> b3e1a5ad
+            http = JMX._get_http_request(req.url, req.label, req.method, timeout, body, global_keepalive)
+
             self.append(self.THR_GROUP_SEL, http)
 
             children = etree.Element("hashTree")
