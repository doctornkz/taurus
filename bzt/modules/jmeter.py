"""
Module holds all stuff regarding JMeter tool usage

Copyright 2015 BlazeMeter Inc.

Licensed under the Apache License, Version 2.0 (the "License");
you may not use this file except in compliance with the License.
You may obtain a copy of the License at

   http://www.apache.org/licenses/LICENSE-2.0

Unless required by applicable law or agreed to in writing, software
distributed under the License is distributed on an "AS IS" BASIS,
WITHOUT WARRANTIES OR CONDITIONS OF ANY KIND, either express or implied.
See the License for the specific language governing permissions and
limitations under the License.
"""
import csv
import fnmatch
import os
import platform
import subprocess
import time
import signal
import traceback
import logging
import shutil
import psutil
import six
import urwid

from collections import Counter, namedtuple
from subprocess import CalledProcessError
from distutils.version import LooseVersion
from cssselect import GenericTranslator

from bzt.engine import ScenarioExecutor, Scenario, FileLister
from bzt.modules.console import WidgetProvider
from bzt.modules.aggregator import ConsolidatingAggregator, ResultsReader, DataPoint, KPISet
from bzt.utils import shell_exec, ensure_is_dict, humanize_time, dehumanize_time, BetterDict, \
    guess_csv_dialect, unzip, download_progress_hook

try:
    from lxml import etree
except ImportError:
    try:
        import cElementTree as etree
    except ImportError:
        import elementtree.ElementTree as etree

from six.moves.urllib.request import URLopener
from six.moves.urllib.parse import urlsplit

EXE_SUFFIX = ".bat" if platform.system() == 'Windows' else ""


class JMeterExecutor(ScenarioExecutor, WidgetProvider, FileLister):
    """
    JMeter executor module
    """
    JMETER_DOWNLOAD_LINK = "http://apache.claz.org/jmeter/binaries/apache-jmeter-{version}.zip"
    JMETER_VER = "2.13"
    PLUGINS_DOWNLOAD_TPL = "http://jmeter-plugins.org/files/JMeterPlugins-{plugin}-1.2.1.zip"

    def __init__(self):
        super(JMeterExecutor, self).__init__()
        self.original_jmx = None
        self.modified_jmx = None
        self.jmeter_log = None
        self.properties_file = None
        self.sys_properties_file = None
        self.kpi_jtl = None
        self.errors_jtl = None
        self.process = None
        self.start_time = None
        self.end_time = None
        self.retcode = None
        self.reader = None
        self.widget = None
        self.distributed_servers = []

    def prepare(self):
        """
        Preparation for JMeter involves either getting existing JMX
        and modifying it, or generating new JMX from input data. Then,
        original JMX is modified to contain JTL writing classes with
        required settings and have workload as suggested by Provisioning

        :raise ValueError:
        """
        self.jmeter_log = self.engine.create_artifact("jmeter", ".log")

        self.__check_jmeter()
        self.distributed_servers = self.execution.get('distributed', self.distributed_servers)
        scenario = self.get_scenario()
        self.resource_files()
        if Scenario.SCRIPT in scenario:
            self.original_jmx = self.__get_script()
            self.engine.existing_artifact(self.original_jmx)
        elif "requests" in scenario:
            self.original_jmx = self.__jmx_from_requests()
        else:
            raise ValueError("There must be a JMX file to run JMeter")
        load = self.get_load()
        self.modified_jmx = self.__get_modified_jmx(self.original_jmx, load)
        sys_props = self.settings.get("system-properties")
        props = self.settings.get("properties")
        props_local = scenario.get("properties")
        props.merge(props_local)
        props['user.classpath'] = self.engine.artifacts_dir.replace(os.path.sep, "/")  # replace to avoid Windows issue
        if props:
            self.log.debug("Additional properties: %s", props)
            props_file = self.engine.create_artifact("jmeter-bzt", ".properties")
            JMeterExecutor.__write_props_to_file(props_file, props)
            self.properties_file = props_file

        if sys_props:
            self.log.debug("Additional system properties %s", sys_props)
            sys_props_file = self.engine.create_artifact("system", ".properties")
            JMeterExecutor.__write_props_to_file(sys_props_file, sys_props)
            self.sys_properties_file = sys_props_file

        self.reader = JTLReader(self.kpi_jtl, self.log, self.errors_jtl)
        self.reader.is_distributed = self.distributed_servers
        if isinstance(self.engine.aggregator, ConsolidatingAggregator):
            self.engine.aggregator.add_underling(self.reader)

    def startup(self):
        """
        Should start JMeter as fast as possible.
        """
        cmdline = [self.settings.get("path")]  # default is set when prepared
        if not self.settings.get("gui", False):
            cmdline += ["-n"]
        cmdline += ["-t", os.path.abspath(self.modified_jmx)]
        if self.jmeter_log:
            cmdline += ["-j", os.path.abspath(self.jmeter_log)]

        if self.properties_file:
            cmdline += ["-p", os.path.abspath(self.properties_file)]

        if self.sys_properties_file:
            cmdline += ["-S", os.path.abspath(self.sys_properties_file)]
        if self.distributed_servers:
            cmdline += ['-R%s' % ','.join(self.distributed_servers)]

        self.start_time = time.time()
        try:
            self.process = shell_exec(cmdline, stderr=None, cwd=self.engine.artifacts_dir)
        except OSError as exc:
            self.log.error("Failed to start JMeter: %s", traceback.format_exc())
            self.log.error("Failed command: %s", cmdline)
            raise RuntimeError("Failed to start JMeter: %s" % exc)

    def check(self):
        """
        Checks if JMeter is still running. Also checks if resulting JTL contains
        any data and throws exception otherwise.

        :return: bool
        :raise RuntimeWarning:
        """
        if self.widget:
            self.widget.update()

        self.retcode = self.process.poll()
        if self.retcode is not None:
            if self.retcode != 0:
                self.log.info("JMeter exit code: %s", self.retcode)
                raise RuntimeError("JMeter exited with non-zero code")

            return True

        return False

    def shutdown(self):
        """
        If JMeter is still running - let's stop it.
        """
        # TODO: print JMeter's stdout/stderr on empty JTL
        while self.process and self.process.poll() is None:
            # TODO: find a way to have graceful shutdown, then kill
            self.log.info("Terminating jmeter PID: %s", self.process.pid)
            time.sleep(1)
            try:
                if platform.system() == 'Windows':
                    cur_pids = psutil.get_pid_list()
                    if self.process.pid in cur_pids:
                        jm_proc = psutil.Process(self.process.pid)
                        for child_proc in jm_proc.get_children(recursive=True):
                            self.log.debug("Terminating child process: %d", child_proc.pid)
                            child_proc.send_signal(signal.SIGTERM)
                        os.kill(self.process.pid, signal.SIGTERM)
                else:
                    os.killpg(self.process.pid, signal.SIGTERM)
            except OSError as exc:
                self.log.debug("Failed to terminate jmeter: %s", exc)

        if self.start_time:
            self.end_time = time.time()
            self.log.debug("JMeter worked for %s seconds", self.end_time - self.start_time)

        if self.kpi_jtl:
            if not os.path.exists(self.kpi_jtl) or not os.path.getsize(self.kpi_jtl):
                msg = "Empty results JTL, most likely JMeter failed: %s"
                raise RuntimeWarning(msg % self.kpi_jtl)

    @staticmethod
    def __apply_ramp_up(jmx, ramp_up):
        """
        Apply ramp up period in seconds to ThreadGroup.ramp_time
        :param jmx: JMX
        :param ramp_up: int ramp_up period
        :return:
        """
        rampup_sel = "stringProp[name='ThreadGroup.ramp_time']"
        xpath = GenericTranslator().css_to_xpath(rampup_sel)

        for group in jmx.enabled_thread_groups():
            prop = group.xpath(xpath)
            prop[0].text = str(ramp_up)

    @staticmethod
    def __apply_stepping_ramp_up(jmx, load):
        """
        Change all thread groups to step groups, use ramp-up/steps
        :param jmx: JMX
        :param load: load
        :return:
        """
        step_time = int(load.ramp_up / load.steps)
        thread_groups = jmx.tree.findall(".//ThreadGroup")
        for thread_group in thread_groups:
            thread_cnc = int(thread_group.find(".//stringProp[@name='ThreadGroup.num_threads']").text)
            tg_name = thread_group.attrib["testname"]
            thread_step = int(thread_cnc / load.steps)
            step_group = JMX.get_stepping_thread_group(thread_cnc, thread_step, step_time, load.hold, tg_name)
            thread_group.getparent().replace(thread_group, step_group)

    @staticmethod
    def __apply_duration(jmx, duration):
        """
        Apply duration to ThreadGroup.duration
        :param jmx: JMX
        :param duration: int
        :return:
        """
        sched_sel = "[name='ThreadGroup.scheduler']"
        sched_xpath = GenericTranslator().css_to_xpath(sched_sel)
        dur_sel = "[name='ThreadGroup.duration']"
        dur_xpath = GenericTranslator().css_to_xpath(dur_sel)

        for group in jmx.enabled_thread_groups():
            group.xpath(sched_xpath)[0].text = 'true'
            group.xpath(dur_xpath)[0].text = str(int(duration))

    @staticmethod
    def __apply_iterations(jmx, iterations):
        """
        Apply iterations to LoopController.loops
        :param jmx: JMX
        :param iterations: int
        :return:
        """
        sel = "elementProp>[name='LoopController.loops']"
        xpath = GenericTranslator().css_to_xpath(sel)

        flag_sel = "elementProp>[name='LoopController.continue_forever']"
        flag_xpath = GenericTranslator().css_to_xpath(flag_sel)

        for group in jmx.enabled_thread_groups():
            bprop = group.xpath(flag_xpath)
            if not iterations:
                bprop[0].text = 'true'
            else:
                bprop[0].text = 'false'

            sprop = group.xpath(xpath)
            if not iterations:
                sprop[0].text = str(-1)
            else:
                sprop[0].text = str(iterations)

    def __apply_concurrency(self, jmx, concurrency):
        """
        Apply concurrency to ThreadGroup.num_threads
        :param jmx: JMX
        :param concurrency: int
        :return:
        """
        tnum_sel = "stringProp[name='ThreadGroup.num_threads']"
        tnum_xpath = GenericTranslator().css_to_xpath(tnum_sel)

        orig_sum = 0.0
        for group in jmx.enabled_thread_groups():
            othreads = group.xpath(tnum_xpath)
            orig_sum += int(othreads[0].text)
        self.log.debug("Original threads: %s", orig_sum)
        leftover = concurrency
        for group in jmx.enabled_thread_groups():
            othreads = group.xpath(tnum_xpath)
            orig = int(othreads[0].text)
            new = int(round(concurrency * orig / orig_sum))
            leftover -= new
            othreads[0].text = str(new)
        if leftover < 0:
            msg = "Had to add %s more threads to maintain thread group proportion"
            self.log.warning(msg, -leftover)
        elif leftover > 0:
            msg = "%s threads left undistributed due to thread group proportion"
            self.log.warning(msg, leftover)

    @staticmethod
    def __add_shaper(jmx, load):
        """
        Add shaper
        :param jmx: JMX
        :param load: namedtuple("LoadSpec",
                         ('concurrency', "throughput", 'ramp_up', 'hold', 'iterations', 'duration'))
        :return:
        """

        if load.throughput and load.duration:
            etree_shaper = jmx.get_rps_shaper()
            if load.ramp_up:
                jmx.add_rps_shaper_schedule(etree_shaper, 1, load.throughput, load.ramp_up)

            if load.hold:
                jmx.add_rps_shaper_schedule(etree_shaper, load.throughput, load.throughput, load.hold)

            jmx.append(JMeterScenarioBuilder.TEST_PLAN_SEL, etree_shaper)
            jmx.append(JMeterScenarioBuilder.TEST_PLAN_SEL, etree.Element("hashTree"))

    def __add_stepping_shaper(self, jmx, load):
        """
        adds stepping shaper
        1) warning if any ThroughputTimer found
        2) add VariableThroughputTimer to test plan
        :param jmx: JMX
        :param load: load
        :return:
        """
        timers_patterns = ["ConstantThroughputTimer", "kg.apc.jmeter.timers.VariableThroughputTimer"]

        for timer_pattern in timers_patterns:
            for timer in jmx.tree.findall(".//%s" % timer_pattern):
                self.log.warning("Found %s timer! ", timer.attrib['testname'])

        step_rps = int(round(float(load.throughput) / load.steps))
        step_time = int(round(float(load.ramp_up) / load.steps))
        step_shaper = jmx.get_rps_shaper()

        for step in range(1, load.steps + 1):
            if step != load.steps:
                jmx.add_rps_shaper_schedule(step_shaper, step * step_rps, step * step_rps, step_time)
            else:
                if load.hold:
                    jmx.add_rps_shaper_schedule(step_shaper, step * step_rps, step * step_rps, step_time + load.hold)

        jmx.append(JMeterScenarioBuilder.TEST_PLAN_SEL, step_shaper)
        jmx.append(JMeterScenarioBuilder.TEST_PLAN_SEL, etree.Element("hashTree"))

    @staticmethod
    def __disable_listeners(jmx):
        """
        Set ResultCollector to disabled
        :param jmx: JMX
        :return:
        """
        sel = 'stringProp[name=filename]'
        xpath = GenericTranslator().css_to_xpath(sel)

        listeners = jmx.get('ResultCollector')
        for listener in listeners:
            file_setting = listener.xpath(xpath)
            if not file_setting or not file_setting[0].text:
                listener.set("enabled", "false")

    def __get_modified_jmx(self, original, load):
        """
        add two listeners to test plan:
            - to collect basic stats for KPIs
            - to collect detailed errors info
        :return: path to artifact
        """
        self.log.debug("Load: %s", load)
        jmx = JMX(original)

        resource_files_from_jmx = JMeterExecutor.__get_resource_files_from_jmx(jmx)
        resource_files_from_requests = self.__get_res_files_from_requests()
        self.__cp_res_files_to_artifacts_dir(resource_files_from_jmx)
        self.__cp_res_files_to_artifacts_dir(resource_files_from_requests)

        if resource_files_from_jmx:
            JMeterExecutor.__modify_resources_paths_in_jmx(jmx.tree, resource_files_from_jmx)

        if self.get_scenario().get("disable-listeners", True):
            JMeterExecutor.__disable_listeners(jmx)

        user_def_vars = self.get_scenario().get("variables")
        if user_def_vars:
            jmx.append(JMeterScenarioBuilder.TEST_PLAN_SEL, jmx.add_user_def_vars_elements(user_def_vars))
            jmx.append(JMeterScenarioBuilder.TEST_PLAN_SEL, etree.Element("hashTree"))

        self.__apply_modifications(jmx)

<<<<<<< HEAD
        if load.duration and load.iterations:
            msg = "You have specified both iterations count"
            msg += " and ramp-up/hold duration times, so test will end"
            msg += " on what runs out first"
            self.log.warning(msg)

        rename_threads = self.get_scenario().get("rename-threads", True)
        if self.distributed_servers and rename_threads:
            self.__rename_thread_groups(jmx)

=======
>>>>>>> 523fc79c
        if load.concurrency:
            self.__apply_concurrency(jmx, load.concurrency)

        if load.ramp_up is not None and not load.throughput:
            if load.steps:
                JMeterExecutor.__apply_stepping_ramp_up(jmx, load)
            else:
                JMeterExecutor.__apply_ramp_up(jmx, int(load.ramp_up))

        if load.iterations is not None:
            JMeterExecutor.__apply_iterations(jmx, int(load.iterations))
        elif load.duration:
            JMeterExecutor.__apply_duration(jmx, int(load.duration))

        if load.throughput:
            if load.steps:
                self.__add_stepping_shaper(jmx, load)
            else:
                JMeterExecutor.__add_shaper(jmx, load)

        self.kpi_jtl = self.engine.create_artifact("kpi", ".jtl")
        kpil = jmx.new_kpi_listener(self.kpi_jtl)
        jmx.append(JMeterScenarioBuilder.TEST_PLAN_SEL, kpil)
        jmx.append(JMeterScenarioBuilder.TEST_PLAN_SEL, etree.Element("hashTree"))

        # NOTE: maybe have option not to write it, since it consumes drive space
        # TODO: option to enable full trace JTL for all requests
        self.errors_jtl = self.engine.create_artifact("errors", ".jtl")
        errs = jmx.new_errors_listener(self.errors_jtl)
        jmx.append(JMeterScenarioBuilder.TEST_PLAN_SEL, errs)
        jmx.append(JMeterScenarioBuilder.TEST_PLAN_SEL, etree.Element("hashTree"))

        prefix = "modified_" + os.path.basename(original)
        filename = self.engine.create_artifact(prefix, ".jmx")
        jmx.save(filename)
        return filename

    def __jmx_from_requests(self):
        """
        Generate jmx file from requests
        :return:
        """
        filename = self.engine.create_artifact("requests", ".jmx")
        jmx = JMeterScenarioBuilder()
        jmx.scenario = self.get_scenario()
        jmx.save(filename)
        self.settings.merge(jmx.system_props)
        return filename

    @staticmethod
    def __write_props_to_file(file_path, params):
        """
        Write properties to file
        :param file_path:
        :param params:
        :return:
        """
        with open(file_path, 'w') as fds:
            for key, val in six.iteritems(params):
                fds.write("%s=%s\n" % (key, val))

    def get_widget(self):
        """
        Add progress widget to console screen sidebar

        :return:
        """
        if not self.widget:
            self.widget = JMeterWidget(self)
        return self.widget

    def resource_files(self):
        """
        Get list of resource files, copy resource files to artifacts dir, modify jmx
        """
        resource_files = []
        # get all resource files from requests
        files_from_requests = self.__get_res_files_from_requests()
        script = self.__get_script()

        if script:
            jmx = JMX(script)
            resource_files_from_jmx = JMeterExecutor.__get_resource_files_from_jmx(jmx)

            if resource_files_from_jmx:
                self.__modify_resources_paths_in_jmx(jmx.tree, resource_files_from_jmx)

                script_name, script_ext = os.path.splitext(script)
                script_name = os.path.basename(script_name)
                # create modified jmx script in artifacts dir
                modified_script = self.engine.create_artifact(script_name, script_ext)
                jmx.save(modified_script)
                script = modified_script
                resource_files.extend(resource_files_from_jmx)

        resource_files.extend(files_from_requests)
        # copy files to artifacts dir
        self.__cp_res_files_to_artifacts_dir(resource_files)
        if script:
            resource_files.append(script)
        return [os.path.basename(file_path) for file_path in resource_files]  # return list of file names

    def __cp_res_files_to_artifacts_dir(self, resource_files_list):
        """

        :param resource_files_list:
        :return:
        """
        for resource_file in resource_files_list:
            if os.path.exists(resource_file):
                try:
                    shutil.copy(resource_file, self.engine.artifacts_dir)
                except BaseException:
                    self.log.warning("Cannot copy file: %s", resource_file)
            else:
                self.log.warning("File not found: %s", resource_file)

    @staticmethod
    def __modify_resources_paths_in_jmx(jmx, file_list):
        """
        Modify resource files paths in jmx etree

        :param jmx: JMX
        :param file_list: list
        :return:
        """
        for file_path in file_list:
            file_path_elements = jmx.xpath('//stringProp[text()="%s"]' % file_path)
            for file_path_element in file_path_elements:
                file_path_element.text = os.path.basename(file_path)

    @staticmethod
    def __get_resource_files_from_jmx(jmx):
        """
        Get list of resource files paths from jmx scenario
        :return: (file list)
        """
        resource_files = []
        search_patterns = ["File.path", "filename", "BeanShellSampler.filename"]
        for pattern in search_patterns:
            resource_elements = jmx.tree.findall(".//stringProp[@name='%s']" % pattern)
            for resource_element in resource_elements:
                # check if none of parents are disabled
                parent = resource_element.getparent()
                parent_disabled = False
                while parent is not None:  # ?
                    if parent.get('enabled') == 'false':
                        parent_disabled = True
                        break
                    parent = parent.getparent()

                if resource_element.text and parent_disabled is False:
                    resource_files.append(resource_element.text)
        return resource_files

    def __get_res_files_from_requests(self):
        """
        Get post-body files from requests
        :return file list:
        """
        post_body_files = []
        scenario = self.get_scenario()
        data_sources = scenario.data.get('data-sources')
        if data_sources:
            for data_source in data_sources:
                if isinstance(data_source, six.text_type):
                    post_body_files.append(data_source)

        requests = scenario.data.get("requests")
        if requests:
            for req in requests:
                if isinstance(req, dict):
                    post_body_path = req.get('body-file')

                    if post_body_path:
                        post_body_files.append(post_body_path)
        return post_body_files

    def __rename_thread_groups(self, jmx):
        """
        In case of distributed test, rename thread groups
        :param jmx: JMX
        :return:
        """
        prepend_str = r"${__machineName()}"
        thread_groups = jmx.tree.findall(".//ThreadGroup")
        for thread_group in thread_groups:
            test_name = thread_group.attrib["testname"]
            if prepend_str not in test_name:
                thread_group.attrib["testname"] = prepend_str + test_name

        self.log.debug("ThreadGroups renamed: %d", len(thread_groups))

    def __get_script(self):
        """

        :return: script path
        """
        scenario = self.get_scenario()
        if Scenario.SCRIPT not in scenario:
            return None

        scen = ensure_is_dict(scenario, Scenario.SCRIPT, "path")
        fname = scen["path"]
        if fname is not None:
            return self.engine.find_file(fname)
        else:
            return None

    def __apply_modifications(self, jmx):
        """
        :type jmx: JMX
        """
        modifs = self.get_scenario().get("modifications")

        if 'disable' in modifs:
            self.__apply_enable_disable(modifs, 'disable', jmx)

        if 'enable' in modifs:
            self.__apply_enable_disable(modifs, 'enable', jmx)

        if 'set-prop' in modifs:
            items = modifs['set-prop']
            for path, text in six.iteritems(items):
                parts = path.split('>')
                if len(parts) < 2:
                    raise ValueError("Property selector must have at least 2 levels")
                sel = "[testname='%s']" % parts[0]
                for add in parts[1:]:
                    sel += ">[name='%s']" % add
                jmx.set_text(sel, text)

    def __apply_enable_disable(self, modifs, action, jmx):
        items = modifs[action]
        if not isinstance(items, list):
            modifs[action] = [items]
            items = modifs[action]
        for name in items:
            candidates = jmx.get("[testname]")
            for candidate in candidates:
                if fnmatch.fnmatch(candidate.get('testname'), name):
                    jmx.set_enabled("[testname='%s']" % candidate.get('testname'),
                                    True if action == 'enable' else False)

    def __jmeter_check(self, jmeter):
        """
        Try to execute JMeter
        """
        self.log.debug("Trying jmeter: %s > %s", jmeter, self.jmeter_log)
        jmout = subprocess.check_output([jmeter, '-j', self.jmeter_log, '--version'], stderr=subprocess.STDOUT)
        self.log.debug("JMeter check: %s", jmout)

    def __check_jmeter(self):
        """
        Checks if JMeter is available, otherwise download and install it.
        """
        jmeter = self.settings.get("path", "~/jmeter-taurus/bin/jmeter" + EXE_SUFFIX)
        jmeter = os.path.abspath(os.path.expanduser(jmeter))
        self.settings['path'] = jmeter  # set back after expanding ~

        try:
            self.__jmeter_check(jmeter)
            return
        except (OSError, CalledProcessError):
            self.log.debug("Failed to run JMeter: %s", traceback.format_exc())
            try:
                jout = subprocess.check_output(["java", '-version'], stderr=subprocess.STDOUT)
                self.log.debug("Java check: %s", jout)
            except BaseException:
                self.log.warning("Failed to run java: %s", traceback.format_exc())
                raise RuntimeError("The 'java' is not operable or not available. Consider installing it")
            self.settings['path'] = self.__install_jmeter(jmeter)
            self.__jmeter_check(self.settings['path'])

    def __install_jmeter(self, path):
        """
        Installs JMeter and plugins.
        JMeter version, download links (templates) for JMeter and plugins may be set in config:
        for JMeter: "download-link":"http://domain/resource-{version}.zip"
        for plugins: "plugins-download-link": "http://domain/resource-{plugins}.zip"
        JMeter version: "version":"1.2.3"
        """
        # normalize path
        dest = os.path.dirname(os.path.dirname(os.path.expanduser(path)))

        if not dest:
            dest = "jmeter-taurus"
        dest = os.path.abspath(dest)
        jmeter = os.path.join(dest, "bin", "jmeter" + EXE_SUFFIX)
        try:
            self.__jmeter_check(jmeter)
            return jmeter
        except OSError:
            self.log.info("Will try to install JMeter into %s", dest)

        downloader = URLopener()
        jmeter_dist = self.engine.create_artifact("jmeter-dist", ".zip")
        jmeter_download_link = self.settings.get("download-link", JMeterExecutor.JMETER_DOWNLOAD_LINK)
        jmeter_version = self.settings.get("version", JMeterExecutor.JMETER_VER)
        jmeter_download_link = jmeter_download_link.format(version=jmeter_version)
        self.log.info("Downloading %s", jmeter_download_link)

        try:
            downloader.retrieve(jmeter_download_link, jmeter_dist, download_progress_hook)
        except BaseException as exc:
            self.log.error("Error while downloading %s", jmeter_download_link)
            raise exc

        self.log.info("Unzipping %s to %s", jmeter_dist, dest)
        unzip(jmeter_dist, dest, 'apache-jmeter-' + jmeter_version)
        # NOTE: should we remove this file in test environment? or not?
        os.remove(jmeter_dist)

        # set exec permissions
        os.chmod(jmeter, 0o755)
        # NOTE: other files like shutdown.sh might also be needed later
        # install plugins
        for set_name in ("Standard", "Extras", "ExtrasLibs", "WebDriver"):
            plugin_dist = self.engine.create_artifact("jmeter-plugin-%s" % set_name, ".zip")
            plugin_download_link = self.settings.get("plugins-download-link", JMeterExecutor.PLUGINS_DOWNLOAD_TPL)
            plugin_download_link = plugin_download_link.format(plugin=set_name)
            self.log.info("Downloading %s", plugin_download_link)
            # TODO: fix socket timeout timer (tcp connection timeout too long)
            try:
                downloader.retrieve(plugin_download_link, plugin_dist, download_progress_hook)
            except BaseException as exc:
                self.log.error("Error while downloading %s", plugin_download_link)
                raise exc

            self.log.info("Unzipping %s", plugin_dist)
            unzip(plugin_dist, dest)
            os.remove(plugin_dist)

        self.__remove_old_jar_versions(os.path.join(dest, 'lib'))

        self.log.info("Installed JMeter and Plugins successfully")
        return jmeter

    def __remove_old_jar_versions(self, path):
        """
        Remove old jars
        """
        jarlib = namedtuple("jarlib", ("file_name", "lib_name"))
        jars = [fname for fname in os.listdir(path) if '-' in fname and os.path.isfile(os.path.join(path, fname))]
        jar_libs = [jarlib(file_name=jar, lib_name='-'.join(jar.split('-')[:-1])) for jar in jars]

        duplicated_libraries = []
        for jar_lib_obj in jar_libs:
            similar_packages = [LooseVersion(_jarlib.file_name) for _jarlib in
                                [lib for lib in jar_libs if lib.lib_name == jar_lib_obj.lib_name]]
            if len(similar_packages) > 1:
                right_version = max(similar_packages)
                similar_packages.remove(right_version)
                duplicated_libraries.extend([lib for lib in similar_packages if lib not in duplicated_libraries])

        for old_lib in duplicated_libraries:
            os.remove(os.path.join(path, old_lib.vstring))
            self.log.debug("Old jar removed %s", old_lib.vstring)


class JMX(object):
    """
    A class to manipulate and generate JMX test plans for JMeter

    :param original: path to existing JMX to load. If it is None, then creates
    empty test plan
    """

    TEST_PLAN_SEL = "jmeterTestPlan>hashTree>hashTree"
    THR_GROUP_SEL = TEST_PLAN_SEL + ">hashTree[type=tg]"
    FIELD_RESP_CODE = "http-code"
    FIELD_HEADERS = "headers"
    FIELD_BODY = "body"

    def __init__(self, original=None):
        self.log = logging.getLogger(self.__class__.__name__)
        if original:
            self.load(original)
        else:
            root = etree.Element("jmeterTestPlan")
            self.tree = etree.ElementTree(root)

            test_plan = etree.Element("TestPlan", guiclass="TestPlanGui",
                                      testname="BZT Generated Test Plan",
                                      testclass="TestPlan")

            htree = etree.Element("hashTree")
            htree.append(test_plan)
            htree.append(etree.Element("hashTree"))
            self.append("jmeterTestPlan", htree)

            element_prop = self._get_arguments_panel(
                "TestPlan.user_defined_variables")
            self.append("jmeterTestPlan>hashTree>TestPlan", element_prop)

    def load(self, original):
        """
        Load existing JMX file

        :param original: JMX file path
        :raise RuntimeError: in case of XML parsing error
        """
        try:
            self.tree = etree.ElementTree()
            self.tree.parse(original)
        except BaseException as exc:
            self.log.debug("XML parsing error: %s", traceback.format_exc())
            data = (original, exc)
            raise RuntimeError("XML parsing failed for file %s: %s" % data)

    def get(self, selector):
        """
        Returns tree elements by CSS selector

        :type selector: str
        :return:
        """
        expression = GenericTranslator().css_to_xpath(selector)
        nodes = self.tree.xpath(expression)
        return nodes

    def append(self, selector, node):
        """
        Add node to container specified by selector. If multiple nodes will
        match the selector, first of them will be used as container.

        :param selector: CSS selector for container
        :param node: Element instance to add
        :raise RuntimeError: if container was not found
        """
        container = self.get(selector)
        if not len(container):
            msg = "Failed to find TestPlan node in file: %s"
            raise RuntimeError(msg % selector)

        container[0].append(node)

    def save(self, filename):
        """
        Save JMX into file

        :param filename:
        """
        self.log.debug("Saving JMX to: %s", filename)
        with open(filename, "wb") as fhd:
            # self.log.debug("\n%s", etree.tostring(self.tree))
            self.tree.write(fhd, pretty_print=True, encoding="UTF-8", xml_declaration=True)

    def enabled_thread_groups(self):
        """
        Get thread groups that are enabled
        """
        tgroups = self.get('jmeterTestPlan>hashTree>hashTree>ThreadGroup')
        for group in tgroups:
            if group.get("enabled") != 'false':
                yield group

    @staticmethod
    def _flag(flag_name, bool_value):
        """
        Generates element for JMX flag node

        :param flag_name:
        :param bool_value:
        :return:
        """
        elm = etree.Element(flag_name)
        elm.text = "true" if bool_value else "false"
        return elm

    @staticmethod
    def __jtl_writer(filename, label, flags):
        """
        Generates JTL writer

        :param filename:
        :return:
        """
        jtl = etree.Element("stringProp", {"name": "filename"})
        jtl.text = filename

        name = etree.Element("name")
        name.text = "saveConfig"
        value = etree.Element("value")
        value.set("class", "SampleSaveConfiguration")

        for key, val in six.iteritems(flags):
            value.append(JMX._flag(key, val))
        obj_prop = etree.Element("objProp")
        obj_prop.append(name)
        obj_prop.append(value)

        kpi_listener = etree.Element("ResultCollector",
                                     testname=label,
                                     testclass="ResultCollector",
                                     guiclass="SimpleDataWriter")
        kpi_listener.append(jtl)
        kpi_listener.append(obj_prop)
        return kpi_listener

    @staticmethod
    def new_kpi_listener(filename):
        """
        Generates listener for writing basic KPI data in CSV format

        :param filename:
        :return:
        """
        flags = {
            "xml": False,
            "fieldNames": True,
            "time": True,
            "timestamp": True,
            "latency": True,
            "success": True,
            "label": True,
            "code": True,
            "message": True,
            "threadName": True,
            "dataType": False,
            "encoding": False,
            "assertions": False,
            "subresults": False,
            "responseData": False,
            "samplerData": False,
            "responseHeaders": False,
            "requestHeaders": False,
            "responseDataOnError": False,
            "saveAssertionResultsFailureMessage": False,
            "bytes": False,
            "threadCounts": True,
            "url": False
        }

        return JMX.__jtl_writer(filename, "KPI Writer", flags)

    @staticmethod
    def new_errors_listener(filename):
        """

        :type filename: str
        :return:
        """
        flags = {
            "xml": True,
            "fieldNames": True,
            "time": True,
            "timestamp": True,
            "latency": True,
            "success": True,
            "label": True,
            "code": True,
            "message": True,
            "threadName": True,
            "dataType": True,
            "encoding": True,
            "assertions": True,
            "subresults": True,
            "responseData": True,
            "samplerData": True,
            "responseHeaders": True,
            "requestHeaders": True,
            "responseDataOnError": True,
            "saveAssertionResultsFailureMessage": True,
            "bytes": True,
            "threadCounts": True,
            "url": True
        }
        writer = JMX.__jtl_writer(filename, "Errors Writer", flags)
        writer.append(JMX._bool_prop("ResultCollector.error_logging", True))
        return writer

    @staticmethod
    def _get_arguments_panel(name):
        """
        Generates ArgumentsPanel node

        :param name:
        :return:
        """
        return etree.Element("elementProp",
                             name=name,
                             elementType="Arguments",
                             guiclass="ArgumentsPanel",
                             testclass="Arguments")

    @staticmethod
    def _get_http_request(url, label, method, timeout, body, keepalive):
        """
        Generates HTTP request
        :type timeout: float
        :type method: str
        :type label: str
        :type url: str
        :rtype: lxml.etree.Element
        """
        proxy = etree.Element("HTTPSamplerProxy", guiclass="HttpTestSampleGui",
                              testclass="HTTPSamplerProxy")
        proxy.set("testname", label)

        args = JMX._get_arguments_panel("HTTPsampler.Arguments")

        # six.u
        if isinstance(body, six.string_types):
            proxy.append(JMX._bool_prop("HTTPSampler.postBodyRaw", True))
            coll_prop = JMX._collection_prop("Arguments.arguments")
            header = JMX._element_prop("elementProp", "HTTPArgument")
            header.append(JMX._string_prop("Argument.value", body))
            coll_prop.append(header)
            args.append(coll_prop)
            proxy.append(args)

        elif isinstance(body, dict):
            http_args_coll_prop = JMX._collection_prop("Arguments.arguments")
            for arg_name, arg_value in body.items():
                http_element_prop = JMX._element_prop(arg_name, "HTTPArgument")
                http_element_prop.append(JMX._bool_prop("HTTPArgument.always_encode", False))
                http_element_prop.append(JMX._string_prop("Argument.value", arg_value))
                http_element_prop.append(JMX._string_prop("Argument.name", arg_name))
                http_args_coll_prop.append(http_element_prop)
            args.append(http_args_coll_prop)
            proxy.append(args)

        proxy.append(JMX._string_prop("HTTPSampler.path", url))
        proxy.append(JMX._string_prop("HTTPSampler.method", method))
        proxy.append(JMX._bool_prop("HTTPSampler.use_keepalive", keepalive))

        if timeout is not None:
            proxy.append(JMX._string_prop("HTTPSampler.connect_timeout", timeout))
            proxy.append(JMX._string_prop("HTTPSampler.response_timeout", timeout))
        return proxy

    @staticmethod
    def _element_prop(name, element_type):
        """
        Generates element property node

        :param name:
        :param element_type:
        :return:
        """
        res = etree.Element("elementProp", name=name, elementType=element_type)
        return res

    @staticmethod
    def _collection_prop(name):
        """
        Adds Collection prop
        :param name:
        :return:
        """
        res = etree.Element("collectionProp", name=name)
        return res

    @staticmethod
    def _string_prop(name, value):
        """
        Generates string property node

        :param name:
        :param value:
        :return:
        """
        res = etree.Element("stringProp", name=name)
        res.text = str(value)
        return res

    @staticmethod
    def _long_prop(name, value):
        """
        Generates long property node

        :param name:
        :param value:
        :return:
        """
        res = etree.Element("longProp", name=name)
        res.text = str(value)
        return res

    @staticmethod
    def _bool_prop(name, value):
        """
        Generates boolean property

        :param name:
        :param value:
        :return:
        """
        res = etree.Element("boolProp", name=name)
        res.text = 'true' if value else 'false'
        return res

    @staticmethod
    def _int_prop(name, value):
        """
        JMX int property
        :param name:
        :param value:
        :return:
        """
        res = etree.Element("boolProp", name=name)
        res.text = str(value)
        return res

    @staticmethod
    def _get_thread_group(concurrency=None, rampup=None, iterations=None):
        """
        Generates ThreadGroup with 1 thread and 1 loop

        :param iterations:
        :param rampup:
        :param concurrency:
        :return:
        """
        trg = etree.Element("ThreadGroup", guiclass="ThreadGroupGui",
                            testclass="ThreadGroup", testname="TG")
        loop = etree.Element("elementProp",
                             name="ThreadGroup.main_controller",
                             elementType="LoopController",
                             guiclass="LoopControlPanel",
                             testclass="LoopController")
        loop.append(JMX._bool_prop("LoopController.continue_forever", False))
        if not iterations:
            iterations = 1
        loop.append(JMX._string_prop("LoopController.loops", iterations))

        trg.append(loop)

        if not concurrency:
            concurrency = 1
        trg.append(JMX._string_prop("ThreadGroup.num_threads", concurrency))

        if not rampup:
            rampup = ""
        trg.append(JMX._string_prop("ThreadGroup.ramp_time", rampup))

        trg.append(JMX._string_prop("ThreadGroup.start_time", ""))
        trg.append(JMX._string_prop("ThreadGroup.end_time", ""))
        trg.append(JMX._bool_prop("ThreadGroup.scheduler", False))
        trg.append(JMX._long_prop("ThreadGroup.duration", 0))

        return trg

    def get_rps_shaper(self):
        """

        :return: etree.Element
        """

        throughput_timer_element = etree.Element("kg.apc.jmeter.timers.VariableThroughputTimer",
                                                 guiclass="kg.apc.jmeter.timers.VariableThroughputTimerGui",
                                                 testclass="kg.apc.jmeter.timers.VariableThroughputTimer",
                                                 testname="jp@gc - Throughput Shaping Timer",
                                                 enabled="true")
        shaper_load_prof = self._collection_prop("load_profile")

        throughput_timer_element.append(shaper_load_prof)

        return throughput_timer_element

    def add_rps_shaper_schedule(self, shaper_etree, start_rps, end_rps, duration):
        """
        Adds schedule to rps shaper
        :param shaper_etree:
        :param start_rps:
        :param end_rps:
        :param duration:
        :return:
        """
        shaper_collection = shaper_etree.find(".//collectionProp[@name='load_profile']")
        coll_prop = self._collection_prop("1817389797")
        start_rps_prop = self._string_prop("49", int(start_rps))
        end_rps_prop = self._string_prop("1567", int(end_rps))
        duration_prop = self._string_prop("53", int(duration))
        coll_prop.append(start_rps_prop)
        coll_prop.append(end_rps_prop)
        coll_prop.append(duration_prop)
        shaper_collection.append(coll_prop)

    @staticmethod
    def add_user_def_vars_elements(udv_dict):
        """

        :param udv_dict:
        :return:
        """

        udv_element = etree.Element("Arguments", guiclass="ArgumentsPanel", testclass="Arguments",
                                    testname="my_defined_vars")
        udv_collection_prop = JMX._collection_prop("Arguments.arguments")

        for var_name, var_value in udv_dict.items():
            udv_element_prop = JMX._element_prop(var_name, "Argument")
            udv_arg_name_prop = JMX._string_prop("Argument.name", var_name)
            udv_arg_value_prop = JMX._string_prop("Argument.value", var_value)
            udv_arg_desc_prop = JMX._string_prop("Argument.desc", "")
            udv_arg_meta_prop = JMX._string_prop("Argument.metadata", "=")
            udv_element_prop.append(udv_arg_name_prop)
            udv_element_prop.append(udv_arg_value_prop)
            udv_element_prop.append(udv_arg_desc_prop)
            udv_element_prop.append(udv_arg_meta_prop)
            udv_collection_prop.append(udv_element_prop)

        udv_element.append(udv_collection_prop)
        return udv_element

    @staticmethod
    def get_stepping_thread_group(concurrency, step_threads, step_time, hold_for, tg_name):
        """
        :return: etree element, Stepping Thread Group
        """
        stepping_thread_group = etree.Element("kg.apc.jmeter.threads.SteppingThreadGroup",
                                              guiclass="kg.apc.jmeter.threads.SteppingThreadGroupGui",
                                              testclass="kg.apc.jmeter.threads.SteppingThreadGroup",
                                              testname=tg_name, enabled="true")
        stepping_thread_group.append(JMX._string_prop("ThreadGroup.on_sample_error", "continue"))
        stepping_thread_group.append(JMX._string_prop("ThreadGroup.num_threads", concurrency))
        stepping_thread_group.append(JMX._string_prop("Threads initial delay", 0))
        stepping_thread_group.append(JMX._string_prop("Start users count", step_threads))
        stepping_thread_group.append(JMX._string_prop("Start users count burst", 0))
        stepping_thread_group.append(JMX._string_prop("Start users period", step_time))
        stepping_thread_group.append(JMX._string_prop("Stop users count", ""))
        stepping_thread_group.append(JMX._string_prop("Stop users period", 1))
        stepping_thread_group.append(JMX._string_prop("flighttime", hold_for))
        stepping_thread_group.append(JMX._string_prop("rampUp", 0))

        loop_controller = etree.Element("elementProp", name="ThreadGroup.main_controller", elementType="LoopController",
                                        guiclass="LoopControlPanel", testclass="LoopController",
                                        testname="Loop Controller", enabled="true")
        loop_controller.append(JMX._bool_prop("LoopController.continue_forever", False))
        loop_controller.append(JMX._int_prop("LoopController.loops", -1))

        stepping_thread_group.append(loop_controller)
        return stepping_thread_group

    @staticmethod
    def get_dns_cache_mgr():
        """
        Adds dns cache element with defaults parameters

        :return:
        """
        dns_element = etree.Element("DNSCacheManager", guiclass="DNSCachePanel", testclass="DNSCacheManager",
                                    testname="DNS Cache Manager")
        dns_element.append(JMX._collection_prop("DNSCacheManager.servers"))
        dns_element.append(JMX._bool_prop("DNSCacheManager.clearEachIteration", False))
        dns_element.append(JMX._bool_prop("DNSCacheManager.isCustomResolver", False))
        return dns_element

    @staticmethod
    def _get_header_mgr(hdict):
        """

        :type hdict: dict[str,str]
        :rtype: lxml.etree.Element
        """
        mgr = etree.Element("HeaderManager", guiclass="HeaderPanel", testclass="HeaderManager", testname="Headers")

        coll_prop = etree.Element("collectionProp", name="HeaderManager.headers")
        for hname, hval in six.iteritems(hdict):
            header = etree.Element("elementProp", name="", elementType="Header")
            header.append(JMX._string_prop("Header.name", hname))
            header.append(JMX._string_prop("Header.value", hval))
            coll_prop.append(header)
        mgr.append(coll_prop)
        return mgr

    @staticmethod
    def _get_cache_mgr():
        """
        :rtype: lxml.etree.Element
        """
        mgr = etree.Element("CacheManager", guiclass="CacheManagerGui", testclass="CacheManager", testname="Cache")
        mgr.append(JMX._bool_prop("clearEachIteration", True))
        mgr.append(JMX._bool_prop("useExpires", True))
        return mgr

    @staticmethod
    def _get_cookie_mgr():
        """
        :rtype: lxml.etree.Element
        """
        mgr = etree.Element("CookieManager", guiclass="CookiePanel", testclass="CookieManager", testname="Cookies")
        mgr.append(JMX._bool_prop("CookieManager.clearEachIteration", True))
        return mgr

    @staticmethod
    def _get_http_defaults(default_address, timeout, retrieve_resources, concurrent_pool_size=4):
        """

        :type timeout: int
        :rtype: lxml.etree.Element
        """
        cfg = etree.Element("ConfigTestElement", guiclass="HttpDefaultsGui",
                            testclass="ConfigTestElement", testname="Defaults")

        if retrieve_resources:
            cfg.append(JMX._bool_prop("HTTPSampler.image_parser", True))
            cfg.append(JMX._bool_prop("HTTPSampler.concurrentDwn", True))
            if concurrent_pool_size:
                cfg.append(JMX._string_prop("HTTPSampler.concurrentPool", concurrent_pool_size))

        params = etree.Element("elementProp",
                               name="HTTPsampler.Arguments",
                               elementType="Arguments",
                               guiclass="HTTPArgumentsPanel",
                               testclass="Arguments", testname="user_defined")
        cfg.append(params)
        if default_address:
            parsed_url = urlsplit(default_address)
            if parsed_url.scheme:
                cfg.append(JMX._string_prop("HTTPSampler.protocol", parsed_url.scheme))
            if parsed_url.hostname:
                cfg.append(JMX._string_prop("HTTPSampler.domain", parsed_url.hostname))
            if parsed_url.port:
                cfg.append(JMX._string_prop("HTTPSampler.port", parsed_url.port))

        if timeout:
            cfg.append(JMX._string_prop("HTTPSampler.connect_timeout", timeout))
            cfg.append(JMX._string_prop("HTTPSampler.response_timeout", timeout))
        return cfg

    @staticmethod
    def _get_dur_assertion(timeout):
        """

        :type timeout: int
        :return:
        """
        element = etree.Element("DurationAssertion", guiclass="DurationAssertionGui",
                                testclass="DurationAssertion", testname="Timeout Check")
        element.append(JMX._string_prop("DurationAssertion.duration", timeout))
        return element

    @staticmethod
    def _get_constant_timer(delay):
        """

        :type delay: int
        :rtype: lxml.etree.Element
        """
        element = etree.Element("ConstantTimer", guiclass="ConstantTimerGui",
                                testclass="ConstantTimer", testname="Think-Time")
        element.append(JMX._string_prop("ConstantTimer.delay", delay))
        return element

    @staticmethod
    def _get_extractor(varname, regexp, template, match_no, default):
        """

        :type varname: str
        :type regexp: str
        :type template: str
        :type match_no: int
        :type default: str
        :rtype: lxml.etree.Element
        """
        element = etree.Element("RegexExtractor", guiclass="RegexExtractorGui",
                                testclass="RegexExtractor", testname="Get %s" % varname)
        element.append(JMX._string_prop("RegexExtractor.refname", varname))
        element.append(JMX._string_prop("RegexExtractor.regex", regexp))
        element.append(JMX._string_prop("RegexExtractor.template", template))
        element.append(JMX._string_prop("RegexExtractor.match_number", match_no))
        element.append(JMX._string_prop("RegexExtractor.default", default))
        return element

    @staticmethod
    def _get_json_extractor(varname, jsonpath, default):
        """

        :type varname: str
        :type default: str
        :rtype: lxml.etree.Element
        """
        package = "com.atlantbh.jmeter.plugins.jsonutils.jsonpathextractor"
        element = etree.Element("%s.JSONPathExtractor" % package,
                                guiclass="%s.gui.JSONPathExtractorGui" % package,
                                testclass="%s.JSONPathExtractor" % package,
                                testname="Get %s" % varname)
        element.append(JMX._string_prop("VAR", varname))
        element.append(JMX._string_prop("JSONPATH", jsonpath))
        element.append(JMX._string_prop("DEFAULT", default))
        return element

    @staticmethod
    def _get_json_path_assertion(jsonpath, expected_value, json_validation, expect_null, invert):
        """
        :type jsonpath: str
        :type expected_value: str
        :type json_validation: bool
        :type expect_null: bool
        :return: lxml.etree.Element
        """
        package = "com.atlantbh.jmeter.plugins.jsonutils.jsonpathassertion"
        element = etree.Element("%s.JSONPathAssertion" % package,
                                guiclass="%s.gui.JSONPathAssertionGui" % package,
                                testclass="%s.JSONPathAssertion" % package,
                                testname="JSon path assertion")
        element.append(JMX._string_prop("JSON_PATH", jsonpath))
        element.append(JMX._string_prop("EXPECTED_VALUE", expected_value))
        element.append(JMX._bool_prop("JSONVALIDATION", json_validation))
        element.append(JMX._bool_prop("EXPECT_NULL", expect_null))
        element.append(JMX._bool_prop("INVERT", invert))

        return element

    @staticmethod
    def _get_resp_assertion(field, contains, is_regexp, is_invert):
        """

        :type field: str
        :type contains: list[str]
        :type is_regexp: bool
        :type is_invert:  bool
        :rtype: lxml.etree.Element
        """
        tname = "Assert %s has %s" % ("not" if is_invert else "", [str(x) for x in contains])
        element = etree.Element("ResponseAssertion", guiclass="AssertionGui",
                                testclass="ResponseAssertion", testname=tname)
        if field == JMX.FIELD_HEADERS:
            fld = "Assertion.response_headers"
        elif field == JMX.FIELD_RESP_CODE:
            fld = "Assertion.response_code"
        else:
            fld = "Assertion.response_data"

        if is_regexp:
            if is_invert:
                mtype = 6  # not contains
            else:
                mtype = 2  # contains
        else:
            if is_invert:
                mtype = 20  # not substring
            else:
                mtype = 16  # substring

        element.append(JMX._string_prop("Assertion.test_field", fld))
        element.append(JMX._string_prop("Assertion.test_type", mtype))

        coll_prop = etree.Element("collectionProp", name="Asserion.test_strings")
        for string in contains:
            coll_prop.append(JMX._string_prop("", string))
        element.append(coll_prop)

        return element

    @staticmethod
    def _get_csv_config(path, delimiter, is_quoted, is_recycle):
        """

        :type path: str
        :type delimiter: str
        :type is_quoted: bool
        :type is_recycle: bool
        :return:
        """
        element = etree.Element("CSVDataSet", guiclass="TestBeanGUI",
                                testclass="CSVDataSet", testname="CSV %s" % os.path.basename(path))
        element.append(JMX._string_prop("filename", path))
        element.append(JMX._string_prop("delimiter", delimiter))
        element.append(JMX._bool_prop("quotedData", is_quoted))
        element.append(JMX._bool_prop("recycle", is_recycle))
        return element

    def set_enabled(self, sel, state):
        """
        Toggle items by selector

        :type sel: str
        :type state: bool
        """
        items = self.get(sel)
        self.log.debug("Enable %s elements %s: %s", state, sel, items)
        for item in items:
            item.set("enabled", 'true' if state else 'false')

    def set_text(self, sel, text):
        """
        Set text value

        :type sel: str
        :type text: str
        """
        items = self.get(sel)
        for item in items:
            item.text = text


class JTLReader(ResultsReader):
    """
    Class to read KPI JTL
    :type errors_reader: JTLErrorsReader
    """

    def __init__(self, filename, parent_logger, errors_filename):
        super(JTLReader, self).__init__()
        self.is_distributed = False
        self.log = parent_logger.getChild(self.__class__.__name__)
        self.csvreader = IncrementalCSVReader(self.log, filename)
        if errors_filename:
            self.errors_reader = JTLErrorsReader(errors_filename, parent_logger)
        else:
            self.errors_reader = None

    def _read(self, last_pass=False):
        """
        Generator method that returns next portion of data

        :type last_pass: bool
        """
        if self.errors_reader:
            self.errors_reader.read_file(last_pass)

        for row in self.csvreader.read(last_pass):
            label = row["label"]
            if self.is_distributed:
                concur = int(row["grpThreads"])
                trname = row["threadName"][:row["threadName"].rfind(' ')]
            else:
                concur = int(row["allThreads"])
                trname = ''

            rtm = int(row["elapsed"]) / 1000.0
            ltc = int(row["Latency"]) / 1000.0
            if "Connect" in row:
                cnn = int(row["Connect"]) / 1000.0
                if cnn < ltc:  # this is generally bad idea...
                    ltc -= cnn  # fixing latency included into connect time
            else:
                cnn = None

            rcd = row["responseCode"]
            if rcd.endswith('Exception'):
                rcd = rcd.split('.')[-1]

            if row["success"] != "true":
                error = row["responseMessage"]
            else:
                error = None

            tstmp = int(int(row["timeStamp"]) / 1000)
            yield tstmp, label, concur, rtm, cnn, ltc, rcd, error, trname

    def _calculate_datapoints(self, final_pass=False):
        for point in super(JTLReader, self)._calculate_datapoints(final_pass):
            if self.errors_reader:
                data = self.errors_reader.get_data(point[DataPoint.TIMESTAMP])
            else:
                data = {}

            for label, label_data in six.iteritems(point[DataPoint.CURRENT]):
                if label in data:
                    label_data[KPISet.ERRORS] = data[label]
                else:
                    label_data[KPISet.ERRORS] = {}

            yield point


class IncrementalCSVReader(csv.DictReader, object):
    """
    JTL csv reader
    """

    def __init__(self, parent_logger, filename):
        self.buffer = six.StringIO()
        super(IncrementalCSVReader, self).__init__(self.buffer, [])
        self.log = parent_logger.getChild(self.__class__.__name__)
        self.indexes = {}
        self.partial_buffer = ""
        self.offset = 0
        self.filename = filename
        self.fds = None
        self.csvreader = None

    def read(self, last_pass=False):
        """
        read data from jtl
        yield csv row
        """
        if not self.fds and not self.__open_fds():
            self.log.debug("No data to start reading yet")
            return

        self.log.debug("Reading JTL: %s", self.filename)
        self.fds.seek(self.offset)  # without this we have stuck reads on Mac

        if last_pass:
            lines = self.fds.readlines()  # unlimited
        else:
            lines = self.fds.readlines(1024 * 1024)  # 1MB limit to read

        self.offset = self.fds.tell()

        self.log.debug("Read lines: %s / %s bytes", len(lines), len(''.join(lines)))

        for line in lines:
            if not line.endswith("\n"):
                self.partial_buffer += line
                continue

            line = "%s%s" % (self.partial_buffer, line)
            self.partial_buffer = ""

            if not self._fieldnames:
                self.dialect = guess_csv_dialect(line)
                self._fieldnames += line.strip().split(self.dialect.delimiter)
                self.log.debug("Analyzed header line: %s", self.fieldnames)
                continue

            self.buffer.write(line)

        self.buffer.seek(0)
        for row in self:
            yield row
        self.buffer.seek(0)
        self.buffer.truncate(0)

    def __open_fds(self):
        """
        Opens JTL file for reading
        """
        if not os.path.isfile(self.filename):
            self.log.debug("File not appeared yet: %s", self.filename)
            return False

        fsize = os.path.getsize(self.filename)
        if not fsize:
            self.log.debug("File is empty: %s", self.filename)
            return False

        if fsize <= self.offset:
            self.log.debug("Waiting file to grow larget than %s, current: %s", self.offset, fsize)
            return False

        self.log.debug("Opening file: %s", self.filename)
        self.fds = open(self.filename)
        self.fds.seek(self.offset)
        self.csvreader = csv.reader(self.fds)
        return True

    def __del__(self):
        if self.fds:
            self.fds.close()


class JTLErrorsReader(object):
    """
    Reader for errors.jtl, which is in XML max-verbose format

    :type filename: str
    :type parent_logger: logging.Logger
    """
    assertionMessage = GenericTranslator().css_to_xpath("assertionResult>failureMessage")
    url_xpath = GenericTranslator().css_to_xpath("java\\.net\\.URL")

    def __init__(self, filename, parent_logger):
        # http://stackoverflow.com/questions/9809469/python-sax-to-lxml-for-80gb-xml/9814580#9814580
        super(JTLErrorsReader, self).__init__()
        self.log = parent_logger.getChild(self.__class__.__name__)
        self.parser = etree.XMLPullParser(events=('end',))
        # context = etree.iterparse(self.fds, events=('end',))
        self.offset = 0
        self.filename = filename
        self.fds = None
        self.buffer = BetterDict()

    def __del__(self):
        if self.fds:
            self.fds.close()

    def read_file(self, final_pass=False):
        """
        Read the next part of the file

        :type final_pass: bool
        :return:
        """
        if not self.fds:
            if os.path.exists(self.filename):
                self.log.debug("Opening %s", self.filename)
                self.fds = open(self.filename)  # NOTE: maybe we have the same mac problem with seek() needed
            else:
                self.log.debug("File not exists: %s", self.filename)
                return

        self.fds.seek(self.offset)
        self.parser.feed(self.fds.read(1024 * 1024))  # "Huge input lookup" error without capping :)
        self.offset = self.fds.tell()
        for _action, elem in self.parser.read_events():
            if elem.getparent() is None or elem.getparent().tag != 'testResults':
                continue

            if elem.items():
                self.__extract_standard(elem)
            else:
                self.__extract_nonstandard(elem)

            # cleanup processed from the memory
            elem.clear()
            while elem.getprevious() is not None:
                del elem.getparent()[0]

    def get_data(self, max_ts):
        """
        Get accumulated errors data up to specified timestamp

        :param max_ts:
        :return:
        """
        result = BetterDict()
        for t_stamp in sorted(self.buffer.keys()):
            if t_stamp > max_ts:
                break
            labels = self.buffer.pop(t_stamp)
            for label, label_data in six.iteritems(labels):
                res = result.get(label, [])
                for err_item in label_data:
                    KPISet.inc_list(res, ('msg', err_item['msg']), err_item)

        return result

    def __extract_standard(self, elem):
        t_stamp = int(elem.get("ts")) / 1000
        label = elem.get("lb")
        message = elem.get("rm")
        r_code = elem.get("rc")
        urls = elem.xpath(self.url_xpath)
        if urls:
            url = Counter({urls[0].text: 1})
        else:
            url = Counter()
        errtype = KPISet.ERRTYPE_ERROR
        massert = elem.xpath(self.assertionMessage)
        if len(massert):
            errtype = KPISet.ERRTYPE_ASSERT
            message = massert[0].text
        err_item = KPISet.error_item_skel(message, r_code, 1, errtype, url)
        KPISet.inc_list(self.buffer.get(t_stamp).get(label, []), ("msg", message), err_item)
        KPISet.inc_list(self.buffer.get(t_stamp).get('', []), ("msg", message), err_item)

    def __extract_nonstandard(self, elem):
        t_stamp = int(self.__get_child(elem, 'timeStamp')) / 1000  # NOTE: will it be sometimes EndTime?
        label = self.__get_child(elem, "label")
        message = self.__get_child(elem, "responseMessage")
        r_code = self.__get_child(elem, "responseCode")

        urls = elem.xpath(self.url_xpath)
        if urls:
            url = Counter({urls[0].text: 1})
        else:
            url = Counter()
        errtype = KPISet.ERRTYPE_ERROR
        massert = elem.xpath(self.assertionMessage)
        if len(massert):
            errtype = KPISet.ERRTYPE_ASSERT
            message = massert[0].text
        err_item = KPISet.error_item_skel(message, r_code, 1, errtype, url)
        KPISet.inc_list(self.buffer.get(t_stamp).get(label, []), ("msg", message), err_item)
        KPISet.inc_list(self.buffer.get(t_stamp).get('', []), ("msg", message), err_item)

    def __get_child(self, elem, tag):
        for child in elem:
            if child.tag == tag:
                return child.text


class JMeterWidget(urwid.Pile):
    """
    Progress sidebar widget

    :type executor: bzt.modules.jmeter.JMeterExecutor
    """

    def __init__(self, executor):
        self.executor = executor
        self.dur = executor.get_load().duration
        widgets = []
        if self.executor.original_jmx:
            self.script_name = urwid.Text("Script: %s" % os.path.basename(self.executor.original_jmx))
            widgets.append(self.script_name)

        if self.dur:
            self.progress = urwid.ProgressBar('pb-en', 'pb-dis', done=self.dur)
        else:
            self.progress = urwid.Text("Running...")
        widgets.append(self.progress)
        self.elapsed = urwid.Text("Elapsed: N/A")
        self.eta = urwid.Text("ETA: N/A", align=urwid.RIGHT)
        widgets.append(urwid.Columns([self.elapsed, self.eta]))
        super(JMeterWidget, self).__init__(widgets)

    def update(self):
        """
        Refresh widget values
        """
        if self.executor.start_time:
            elapsed = time.time() - self.executor.start_time
            self.elapsed.set_text("Elapsed: %s" % humanize_time(elapsed))

            if self.dur:
                eta = self.dur - elapsed
                if eta >= 0:
                    self.eta.set_text("ETA: %s" % humanize_time(eta))
                else:
                    over = elapsed - self.dur
                    self.eta.set_text("Overtime: %s" % humanize_time(over))
            else:
                self.eta.set_text("")

            if isinstance(self.progress, urwid.ProgressBar):
                self.progress.set_completion(elapsed)

        self._invalidate()


class JMeterScenarioBuilder(JMX):
    """
    Helper to build JMeter test plan from Scenario

    :param original: inherited from JMX
    """

    def __init__(self, original=None):
        super(JMeterScenarioBuilder, self).__init__(original)
        self.scenario = Scenario()
        self.system_props = BetterDict()

    def __add_managers(self):
        headers = self.scenario.get_headers()
        if headers:
            self.append(self.TEST_PLAN_SEL, self._get_header_mgr(headers))
            self.append(self.TEST_PLAN_SEL, etree.Element("hashTree"))
        if self.scenario.get("store-cache", True):
            self.append(self.TEST_PLAN_SEL, self._get_cache_mgr())
            self.append(self.TEST_PLAN_SEL, etree.Element("hashTree"))
        if self.scenario.get("store-cookie", True):
            self.append(self.TEST_PLAN_SEL, self._get_cookie_mgr())
            self.append(self.TEST_PLAN_SEL, etree.Element("hashTree"))
        if self.scenario.get("use-dns-cache-mgr", True):
            self.append(self.TEST_PLAN_SEL, self.get_dns_cache_mgr())
            self.append(self.TEST_PLAN_SEL, etree.Element("hashTree"))
            self.system_props.merge({"system-properties": {"sun.net.inetaddr.ttl": 0}})

    def __add_defaults(self):
        """

        :return:
        """
        default_address = self.scenario.get("default-address", None)
        retrieve_resources = self.scenario.get("retrieve-resources", True)
        concurrent_pool_size = self.scenario.get("concurrent-pool-size", 4)

        timeout = self.scenario.get("timeout", None)
        timeout = int(1000 * dehumanize_time(timeout))
        self.append(self.TEST_PLAN_SEL, self._get_http_defaults(default_address, timeout,
                                                                retrieve_resources, concurrent_pool_size))
        self.append(self.TEST_PLAN_SEL, etree.Element("hashTree"))

    def __add_think_time(self, children, request):
        global_ttime = self.scenario.get("think-time", None)
        if request.think_time is not None:
            ttime = int(1000 * dehumanize_time(request.think_time))
        elif global_ttime is not None:
            ttime = int(1000 * dehumanize_time(global_ttime))
        else:
            ttime = None
        if ttime is not None:
            children.append(JMX._get_constant_timer(ttime))
            children.append(etree.Element("hashTree"))

    def __add_extractors(self, children, request):
        extractors = request.config.get("extract-regexp", BetterDict())
        for varname in extractors:
            cfg = ensure_is_dict(extractors, varname, "regexp")
            extractor = JMX._get_extractor(varname, cfg['regexp'], '$%s$' % cfg.get('template', 1),
                                           cfg.get('match-no', 1), cfg.get('default', 'NOT_FOUND'))
            children.append(extractor)
            children.append(etree.Element("hashTree"))

        jextractors = request.config.get("extract-jsonpath", BetterDict())
        for varname in jextractors:
            cfg = ensure_is_dict(jextractors, varname, "jsonpath")
            children.append(JMX._get_json_extractor(varname, cfg['jsonpath'], cfg.get('default', 'NOT_FOUND')))
            children.append(etree.Element("hashTree"))

    def __add_assertions(self, children, request):
        assertions = request.config.get("assert", [])
        for idx, assertion in enumerate(assertions):
            assertion = ensure_is_dict(assertions, idx, "contains")
            if not isinstance(assertion['contains'], list):
                assertion['contains'] = [assertion['contains']]
            children.append(JMX._get_resp_assertion(assertion.get("subject", self.FIELD_BODY),
                                                    assertion['contains'],
                                                    assertion.get('regexp', True),
                                                    assertion.get('not', False)))
            children.append(etree.Element("hashTree"))

        jpath_assertions = request.config.get("assert-jsonpath", [])
        for idx, assertion in enumerate(jpath_assertions):
            assertion = ensure_is_dict(jpath_assertions, idx, "jsonpath")

            children.append(JMX._get_json_path_assertion(
                assertion['jsonpath'],
                assertion.get('expected-value', ''),
                assertion.get('validate', False),
                assertion.get('expect-null', False),
                assertion.get('invert', False),
            ))
            children.append(etree.Element("hashTree"))

    def __add_requests(self):
        global_timeout = self.scenario.get("timeout", None)
        global_keepalive = self.scenario.get("keepalive", True)

        for request in self.scenario.get_requests():
            if request.timeout is not None:
                timeout = int(1000 * dehumanize_time(request.timeout))
            elif global_timeout is not None:
                timeout = int(1000 * dehumanize_time(global_timeout))
            else:
                timeout = None

            http = JMX._get_http_request(request.url, request.label, request.method, timeout, request.body,
                                         global_keepalive)
            self.append(self.THR_GROUP_SEL, http)

            children = etree.Element("hashTree")
            self.append(self.THR_GROUP_SEL, children)
            if request.headers:
                children.append(JMX._get_header_mgr(request.headers))
                children.append(etree.Element("hashTree"))

            self.__add_think_time(children, request)

            self.__add_assertions(children, request)

            if timeout is not None:
                children.append(JMX._get_dur_assertion(timeout))
                children.append(etree.Element("hashTree"))

            self.__add_extractors(children, request)

    def __generate(self):
        """
        Generate the test plan
        """
        # NOTE: set realistic dns-cache and JVM prop by default?
        self.__add_managers()
        self.__add_defaults()
        self.__add_datasources()

        thread_group = JMX._get_thread_group(1, 0, 1)
        self.append(self.TEST_PLAN_SEL, thread_group)
        self.append(self.TEST_PLAN_SEL, etree.Element("hashTree", type="tg"))  # arbitrary trick with our own attribute

        self.__add_requests()
        self.__add_results_tree()

    def save(self, filename):
        """
        Generate test plan and save

        :type filename: str
        """
        # NOTE: bad design, as repetitive save will duplicate stuff
        self.__generate()
        super(JMeterScenarioBuilder, self).save(filename)

    def __add_results_tree(self):
        dbg_tree = etree.Element("ResultCollector",
                                 testname="View Results Tree",
                                 testclass="ResultCollector",
                                 guiclass="ViewResultsFullVisualizer")
        self.append(self.TEST_PLAN_SEL, dbg_tree)
        self.append(self.TEST_PLAN_SEL, etree.Element("hashTree"))

    def __add_datasources(self):
        sources = self.scenario.get("data-sources", [])
        for idx, source in enumerate(sources):
            source = ensure_is_dict(sources, idx, "path")

            delimiter = source.get("delimiter", self.__guess_delimiter(source['path']))

            self.append(self.TEST_PLAN_SEL, JMX._get_csv_config(
                os.path.abspath(source['path']), delimiter,
                source.get("quoted", False), source.get("loop", True)
            ))
            self.append(self.TEST_PLAN_SEL, etree.Element("hashTree"))

    def __guess_delimiter(self, path):
        with open(path) as fhd:
            header = fhd.read(4096)  # 4KB is enough for header
            return guess_csv_dialect(header).delimiter<|MERGE_RESOLUTION|>--- conflicted
+++ resolved
@@ -404,27 +404,15 @@
 
         self.__apply_modifications(jmx)
 
-<<<<<<< HEAD
-        if load.duration and load.iterations:
-            msg = "You have specified both iterations count"
-            msg += " and ramp-up/hold duration times, so test will end"
-            msg += " on what runs out first"
-            self.log.warning(msg)
-
         rename_threads = self.get_scenario().get("rename-threads", True)
         if self.distributed_servers and rename_threads:
             self.__rename_thread_groups(jmx)
 
-=======
->>>>>>> 523fc79c
         if load.concurrency:
             self.__apply_concurrency(jmx, load.concurrency)
 
-        if load.ramp_up is not None and not load.throughput:
-            if load.steps:
-                JMeterExecutor.__apply_stepping_ramp_up(jmx, load)
-            else:
-                JMeterExecutor.__apply_ramp_up(jmx, int(load.ramp_up))
+        if load.ramp_up is not None:
+            JMeterExecutor.__apply_ramp_up(jmx, int(load.ramp_up))
 
         if load.iterations is not None:
             JMeterExecutor.__apply_iterations(jmx, int(load.iterations))
