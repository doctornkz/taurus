--- conflicted
+++ resolved
@@ -60,11 +60,7 @@
     :type runner: bzt.modules.SubprocessedExecutor
     """
 
-<<<<<<< HEAD
-    SUPPORTED_RUNNERS = ["apiritif", "nose", "junit", "testng", "rspec", "mocha", "nunit", "pytest", "wdio", "robot", "cypress"]
-=======
-    SUPPORTED_RUNNERS = ["apiritif", "junit", "testng", "rspec", "mocha", "nunit", "pytest", "wdio", "robot"]
->>>>>>> fc9a2d15
+    SUPPORTED_RUNNERS = ["apiritif", "junit", "testng", "rspec", "mocha", "nunit", "pytest", "wdio", "robot", "cypress"]
     SELENIUM_TOOLS_DIR = "~/.bzt/selenium-taurus/tools"
 
     def __init__(self):
