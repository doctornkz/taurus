--- conflicted
+++ resolved
@@ -119,14 +119,8 @@
     "pbench": {
       "class": "bzt.modules.pbench.PBenchExecutor"
     },
-<<<<<<< HEAD
     "siege": {
       "class": "bzt.modules.siege.SiegeExecutor"
-=======
-    "ab": {
-      "class": "bzt.modules.ab.ABExecutor"
->>>>>>> 3aae4b85
-    }
   },
   "settings": {
     "default-executor": "jmeter",
