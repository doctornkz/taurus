--- conflicted
+++ resolved
@@ -51,9 +51,6 @@
 
 class AutomatedShutdown(KeyboardInterrupt, RCProvider):
     def get_rc(self):
-<<<<<<< HEAD
-        return 3
-=======
         return 3
 
 
@@ -63,5 +60,4 @@
         if os.getenv("VIRTUAL_ENV", "") \
         else os.path.splitdrive(sys.executable)[0]
     path += os.path.sep + os.path.join("etc", "bzt.d")  # os.path.join does not work for some reason
-    return path
->>>>>>> 7be372ce
+    return path