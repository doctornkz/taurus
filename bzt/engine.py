--- conflicted
+++ resolved
@@ -257,11 +257,7 @@
 
     def existing_artifact(self, filename, move=False):
         """
-<<<<<<< HEAD
-        Add existing artifact, copy it into artifacts. If
-=======
         Add existing artifact, it will be collected into artifact_dir. If
->>>>>>> 1c1f450a
         move=True, the original file will be deleted
 
         :type filename: str
