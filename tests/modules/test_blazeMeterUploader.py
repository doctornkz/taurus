import logging
import os
import shutil
from io import BytesIO

<<<<<<< HEAD
from tests import BZTestCase, random_datapoint
from bzt.modules.blazemeter import BlazeMeterUploader, BlazeMeterClient, BlazeMeterClientEmul
=======
from tests import BZTestCase, random_datapoint, __dir__
from bzt.modules.blazemeter import BlazeMeterUploader, BlazeMeterClient
>>>>>>> cfbac46e
from tests.mocks import EngineEmul
import bzt.modules.blazemeter


class TestBlazeMeterUploader(BZTestCase):
    def test_check(self):
        client = BlazeMeterClientEmul(logging.getLogger(''))
        client.results.append({"marker": "ping", 'result': {}})
        client.results.append({"marker": "tests", 'result': {}})
        client.results.append({"marker": "test-create", 'result': {'id': 'unittest1'}})
        client.results.append(
            {"marker": "sess-start", 'result': {'session': {'id': 'sess1', 'userId': 1}, 'signature': ''}})
        client.results.append({"marker": "first push", 'result': {'session': {}}})
        # client.results.append(None)  # first check error stats
        client.results.append(
            {"marker": "second push", 'result': {'session': {"statusCode": 140, 'status': 'ENDED'}}})
        # client.results.append(None)  # second check error stats
        client.results.append({"marker": "post-proc push", 'result': {'session': {}}})
        client.results.append({"marker": "upload1", "result": True})  # post-proc error stats
        client.results.append({"marker": "terminate", 'result': {'session': {}}})

        obj = BlazeMeterUploader()
        obj.settings['token'] = '123'
        obj.settings['browser-open'] = 'none'
        obj.engine = EngineEmul()
        shutil.copy(__file__, obj.engine.artifacts_dir + os.path.basename(__file__))
        obj.client = client
        obj.prepare()
        obj.startup()
        for x in range(0, 31):
            obj.aggregated_second(random_datapoint(x))
        obj.check()
        for x in range(32, 65):
            obj.aggregated_second(random_datapoint(x))
        try:
            obj.check()
            self.fail()
        except KeyboardInterrupt:
            pass
        obj.aggregated_second(random_datapoint(10))
        obj.shutdown()
        obj.post_process()

    def test_ping(self):
        obj = BlazeMeterClient(logging.getLogger(''))
        obj.address = "https://a.blazemeter.com"
        obj.ping()


class TestBlazeMeterClientUnicode(BZTestCase):
    def test_unicode_request(self):
        """
        test UnicodeDecodeError in BlazeMeterClient._request()
        """

        blazemeter_client = BlazeMeterClient(logging.getLogger(''))
        blazemeter_client.address = "http://127.0.0.1:58000"
        blazemeter_client.active_session_id = "ffff"
        self.token = "faketoken"
        normal_urlopen = bzt.modules.blazemeter.urlopen
        bzt.modules.blazemeter.urlopen = dummy_urlopen
        blazemeter_client.upload_file(__dir__() + "/../data/unicode_file")
        bzt.modules.blazemeter.urlopen = normal_urlopen


class DummyHttpResponse(object):
    def __init__(self):
        self.fake_socket = BytesIO()
        self.fake_socket.write(open(__dir__() + "/../data/unicode_file", 'rb').read())

    def read(self):
        self.fake_socket.seek(0)
        return self.fake_socket.read(1024)


def dummy_urlopen(*args, **kwargs):
    return DummyHttpResponse()<|MERGE_RESOLUTION|>--- conflicted
+++ resolved
@@ -3,13 +3,8 @@
 import shutil
 from io import BytesIO
 
-<<<<<<< HEAD
-from tests import BZTestCase, random_datapoint
+from tests import BZTestCase, random_datapoint, __dir__
 from bzt.modules.blazemeter import BlazeMeterUploader, BlazeMeterClient, BlazeMeterClientEmul
-=======
-from tests import BZTestCase, random_datapoint, __dir__
-from bzt.modules.blazemeter import BlazeMeterUploader, BlazeMeterClient
->>>>>>> cfbac46e
 from tests.mocks import EngineEmul
 import bzt.modules.blazemeter
 
@@ -59,6 +54,7 @@
         obj.ping()
 
 
+
 class TestBlazeMeterClientUnicode(BZTestCase):
     def test_unicode_request(self):
         """
