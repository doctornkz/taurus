""" test """
import logging
import os
import random
import sys
import tempfile
from _socket import SOCK_STREAM, AF_INET
from io import StringIO
from logging import Handler

from bzt.engine import Engine, Configuration, FileLister
from bzt.engine import Provisioning, ScenarioExecutor, Reporter
from bzt.modules.aggregator import ResultsReader, AggregatorListener
from bzt.modules.functional import FunctionalResultsReader
from bzt.modules.services import HavingInstallableTools
from bzt.six import u
from bzt.utils import load_class
from tests import random_sample

try:
    from exceptions import KeyboardInterrupt
except ImportError:
    # noinspection PyUnresolvedReferences
    from builtins import KeyboardInterrupt


class EngineEmul(Engine):
    def __init__(self):
        super(EngineEmul, self).__init__(logging.getLogger(''))
        self.config.get('settings')['artifacts-dir'] = os.path.dirname(__file__) + "/../build/test/%Y-%m-%d_%H-%M-%S.%f"
        self.config.get('settings')['check-updates'] = False
        self.create_artifacts_dir()
        self.config.merge({"provisioning": "local"})
        self.finalize_exc = None
        self.was_finalize = False

    def dump_config(self):
        """ test """
        fname = tempfile.mkstemp()[1]
        self.config.dump(fname, Configuration.JSON)
        with open(fname) as fh:
            logging.debug("JSON:\n%s", fh.read())


class ModuleMock(ScenarioExecutor, Provisioning, Reporter, FileLister, HavingInstallableTools):
    """ mock """

    def __init__(self):
        super(ModuleMock, self).__init__()
        self.postproc_exc = None
        self.check_exc = None
        self.prepare_exc = None
        self.startup_exc = None
        self.shutdown_exc = None

        self.check_iterations = sys.maxsize

        self.was_shutdown = False
        self.was_startup = False
        self.was_prepare = False
        self.was_check = False
        self.was_postproc = False

        self.is_has_results = False

    def prepare(self):
        """
        :raise self.prepare_exc:
        """
        self.log.info("Preparing mock")
        self.was_prepare = True
        self.check_iterations = int(self.settings.get('check_iterations', "2"))
        self.postproc_exc = self.get_exc("postproc")
        self.check_exc = self.get_exc("check")
        self.prepare_exc = self.get_exc("prepare")
        self.startup_exc = self.get_exc("startup")
        self.shutdown_exc = self.get_exc("shutdown")

        if isinstance(self.engine.aggregator, ResultsReader):
            reader = MockReader()
            for num in range(0, self.check_iterations):
                for quan in range(0, int(random.random() * 10)):
                    reader.data.append(random_sample(num))
            # noinspection PyUnresolvedReferences
            self.engine.aggregator.add_reader(reader)

        if self.prepare_exc:
            raise self.prepare_exc

    def startup(self):
        """
        :raise self.startup_exc:
        """
        self.log.info("Startup mock")
        self.was_startup = True
        if self.startup_exc:
            raise self.startup_exc

    def check(self):
        """
        :return: :raise self.check_exc:
        """
        self.was_check = True
        self.log.info("Checks remaining: %s", self.check_iterations)
        self.check_iterations -= 1
        if not self.check_iterations:
            if self.check_exc:
                raise self.check_exc
            else:
                return True
        return False

    def shutdown(self):
        """
        :raise self.shutdown_exc:
        """
        self.log.info("Shutdown mock")
        self.was_shutdown = True
        if self.shutdown_exc:
            raise self.shutdown_exc

    def post_process(self):
        """
        :raise self.postproc_exc:
        """
        self.log.info("Postproc mock")
        self.was_postproc = True
        if self.postproc_exc:
            raise self.postproc_exc

    def get_exc(self, param):
        """
        :type param: str
        :return:
        """
        name = self.settings.get(param, "")
        if name:
            cls = load_class(name)
            return cls()
        return None

    def resource_files(self):
        """


        :return:
        """
        return [__file__]

<<<<<<< HEAD
    def has_results(self):
        return self.is_has_results
=======
    def install_required_tools(self):
        self.log.debug("All is good")
>>>>>>> 9907c617


class MockReader(ResultsReader, AggregatorListener):
    """
    test
    """

    def __init__(self):
        super(MockReader, self).__init__()
        self.results = []
        self.data = []
        self.add_listener(self)
        self.track_percentiles = [0, 50, 90, 99, 99.5, 100]

    def _read(self, final_pass=False):
        """
        Emulating read samples

        :type final_pass: bool
        :return:
        """
        while self.data:
            # logging.debug("Emul read: %s", self.data[0])
            yield self.data.pop(0)

    def aggregated_second(self, data):
        """
        Store and assert aggregate sequence

        :type data: dict
        :raise AssertionError:
        """
        if self.results:
            if self.results[-1]["ts"] >= data["ts"]:
                raise AssertionError("TS sequence wrong: %s>=%s" % (self.results[-1]["ts"], data["ts"]))
        logging.info("Data: %s", data)
        self.results.append(data)


class MockFunctionalReader(FunctionalResultsReader):
    def __init__(self):
        super(MockFunctionalReader, self).__init__()
        self.data = []

    def read(self, last_pass=False):
        while self.data:
            yield self.data.pop(0)


# noinspection PyUnusedLocal
def download_progress_mock(blocknum, blocksize, totalsize):
    pass


class ResultChecker(AggregatorListener):
    def __init__(self, callback):
        super(ResultChecker, self).__init__()
        self.callback = callback

    def aggregated_second(self, data):
        self.callback(data)


class RecordingHandler(Handler):
    def __init__(self):
        super(RecordingHandler, self).__init__()
        self.info_buff = StringIO()
        self.err_buff = StringIO()
        self.debug_buff = StringIO()
        self.warn_buff = StringIO()

    def emit(self, record):
        """

        :type record: logging.LogRecord
        :return:
        """
        if record.levelno == logging.INFO:
            self.write_log(self.info_buff, record.msg, record.args)
        elif record.levelno == logging.ERROR:
            self.write_log(self.err_buff, record.msg, record.args)
        elif record.levelno == logging.WARN:
            self.write_log(self.warn_buff, record.msg, record.args)
        elif record.levelno == logging.DEBUG:
            self.write_log(self.debug_buff, record.msg, record.args)

    def write_log(self, buff, str_template, args):
        str_template += "\n"
        if args:
            buff.write(u(str_template % args))
        else:
            buff.write(u(str_template))


class SocketEmul(object):
    # noinspection PyUnusedLocal
    def __init__(self, family=AF_INET, atype=SOCK_STREAM, proto=0, _sock=None):
        self.recv_data = ""
        self.sent_data = ""

    def connect(self, address):
        logging.debug("Emulated connect to %s", address)

    # noinspection PyUnusedLocal
    def recv(self, buf_size, flags=None):
        data = self.recv_data[:buf_size]
        self.recv_data = self.recv_data[buf_size + 1:]
        logging.debug("Emulated recv: %s", data)
        return data

    # noinspection PyUnusedLocal
    def send(self, data, flags=None):
        self.sent_data += data
        logging.debug("Emulated send: %s", data)

    def setblocking(self, state):
        logging.debug("Emulate setblocking=%s", state)

    def fileno(self):
        return 0

    def close(self):
        logging.debug("Emulated close")<|MERGE_RESOLUTION|>--- conflicted
+++ resolved
@@ -147,13 +147,11 @@
         """
         return [__file__]
 
-<<<<<<< HEAD
     def has_results(self):
         return self.is_has_results
-=======
+
     def install_required_tools(self):
         self.log.debug("All is good")
->>>>>>> 9907c617
 
 
 class MockReader(ResultsReader, AggregatorListener):
